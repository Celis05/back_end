const express = require('express');
const rateLimit = require('express-rate-limit');
const cors = require('cors');
const morgan = require('morgan');
const helmet = require('helmet');
const compression = require('compression');
const hpp = require('hpp');
const xss = require('xss-clean');
const mongoSanitize = require('express-mongo-sanitize');

// ✅ IMPORTACIONES LOCALES
const routes = require('./routes');
const { manejoErrores, notFound, generateRequestId } = require('./middlewares/manejoErrores');

// ✅ CREAR APLICACIÓN EXPRESS
const app = express();

// ✅ CONFIGURACIÓN DE CONFIANZA EN PROXIES (PARA RENDER/HEROKU/AWS)
app.set('trust proxy', process.env.TRUST_PROXY === 'true' || 1);

// ✅ LOGGING AVANZADO CON MORGAN
const morganFormat = process.env.NODE_ENV === 'production' 
  ? 'combined' // Formato estándar Apache para producción
  : 'dev';     // Formato colorido para desarrollo

app.use(morgan(morganFormat, {
  // Solo loggear errores en producción para reducir ruido
  skip: (req, res) => process.env.NODE_ENV === 'production' && res.statusCode < 400,
  
  // Función personalizada para logs críticos
  stream: {
    write: (message) => {
      if (process.env.NODE_ENV === 'production') {
        console.log(message.trim());
      } else {
        process.stdout.write(message);
      }
    }
  }
}));

// ✅ MIDDLEWARE DE SEGURIDAD CON HELMET
app.use(helmet({
  contentSecurityPolicy: {
    directives: {
      defaultSrc: ["'self'"],
      styleSrc: ["'self'", "'unsafe-inline'"],
      scriptSrc: ["'self'"],
      imgSrc: ["'self'", "data:", "https:"],
      connectSrc: ["'self'"],
      fontSrc: ["'self'"],
      objectSrc: ["'none'"],
      mediaSrc: ["'self'"],
      frameSrc: ["'none'"]
    }
  },
  crossOriginEmbedderPolicy: false, // Para compatibilidad con algunos frontends
  hsts: {
    maxAge: 31536000, // 1 año
    includeSubDomains: true,
    preload: true
  }
}));

// ✅ COMPRESIÓN GZIP/DEFLATE PARA MEJOR RENDIMIENTO
app.use(compression({
  level: 6, // Balance entre velocidad y compresión
  threshold: 1024, // Solo comprimir respuestas > 1KB
  filter: (req, res) => {
    // No comprimir si el cliente no lo soporta
    if (req.headers['x-no-compression']) {
      return false;
    }
    return compression.filter(req, res);
  }
}));

// ✅ CORS CONFIGURADO PARA PRODUCCIÓN
const corsOptions = {
  origin: function (origin, callback) {
    // Lista de dominios permitidos
    const allowedOrigins = [
      'http://localhost:3000',      // Desarrollo React
<<<<<<< HEAD
      'http://localhost:3000',      // Desarrollo alternativo
=======
      'http://localhost:5000',      // Desarrollo alternativo
>>>>>>> 17bbbe4e
      'http://localhost:8081',     // Expo web
      'https://supervitec-app.netlify.app',   // Frontend en Netlify
      'https://back-end-fjnh.onrender.com/api/v1',    // Frontend en Vercel
      'https://www.supervitecapp.com',        // Dominio personalizado
      'https://back-end-fjnh.onrender.com',            // Dominio sin www
      process.env.FRONTEND_URL,               // URL del frontend desde ENV
    ].filter(Boolean); // Remover valores undefined/null

    // Permitir requests sin origin (apps móviles, Postman, etc)
    if (!origin) return callback(null, true);
    
    if (allowedOrigins.indexOf(origin) !== -1) {
      callback(null, true);
    } else {
      console.warn('🚫 CORS bloqueado para origen:', origin);
      callback(new Error('Origen no permitido por CORS'));
    }
  },
  credentials: true, // Permitir cookies y headers de autenticación
  methods: ['GET', 'POST', 'PUT', 'DELETE', 'PATCH', 'OPTIONS'],
  allowedHeaders: [
    'Origin',
    'X-Requested-With', 
    'Content-Type', 
    'Accept',
    'Authorization',
    'x-access-token',
    'X-Request-ID'
  ],
  exposedHeaders: ['X-Request-ID', 'X-RateLimit-Limit', 'X-RateLimit-Remaining'],
  optionsSuccessStatus: 200 // Para compatibilidad con navegadores legacy
};

app.use(cors(corsOptions));

// ✅ MIDDLEWARE PARA GENERAR REQUEST ID
app.use(generateRequestId);

// ✅ PARSEO DE JSON CON LÍMITES DE SEGURIDAD
app.use(express.json({ 
  limit: process.env.JSON_LIMIT || '10mb',
  verify: (req, res, buf, encoding) => {
    // Guardar el buffer raw para verificaciones de webhook si es necesario
    req.rawBody = buf;
  }
}));

app.use(express.urlencoded({ 
  extended: true, 
  limit: process.env.URL_ENCODED_LIMIT || '10mb'
}));

// ✅ SANITIZACIÓN CONTRA ATAQUES NoSQL Y XSS
app.use(mongoSanitize({
  replaceWith: '_', // Reemplazar caracteres peligrosos
  onSanitize: ({ req, key }) => {
    console.warn('🧹 Sanitización aplicada:', { key, path: req.path });
  }
}));

app.use(xss({
  filterTags: {
    script: false, // Remover completamente tags <script>
    iframe: false  // Remover completamente tags <iframe>
  }
}));

// ✅ PROTECCIÓN CONTRA HTTP PARAMETER POLLUTION
app.use(hpp({
  whitelist: ['tags', 'filters', 'sort'] // Parámetros que pueden tener múltiples valores
}));

// ✅ RATE LIMITING INTELIGENTE POR RUTAS
const createRateLimit = (windowMs, max, message, skipIf = null) => {
  return rateLimit({
    windowMs,
    max,
    message: {
      success: false,
      message,
      code: 'RATE_LIMIT_EXCEEDED',
      timestamp: new Date().toISOString()
    },
    standardHeaders: true,
    legacyHeaders: false,
    skip: (req) => {
      // Saltar rate limiting si se cumple la condición
      if (skipIf && skipIf(req)) return true;
      
      // Saltar para IPs de confianza (opcional)
      const trustedIPs = process.env.TRUSTED_IPS?.split(',') || [];
      return trustedIPs.includes(req.ip);
    },
    keyGenerator: (req) => {
      // Usar combinación de IP y user ID si está disponible
      return req.user?.id ? `${req.ip}:${req.user.id}` : req.ip;
    },
    onLimitReached: (req, res, options) => {
      console.warn('🚨 Rate limit alcanzado:', {
        ip: req.ip,
        path: req.path,
        method: req.method,
        userAgent: req.get('User-Agent'),
        timestamp: new Date().toISOString()
      });
    }
  });
};

// ✅ RATE LIMITS ESPECÍFICOS POR TIPO DE OPERACIÓN
const authLimiter = createRateLimit(
  15 * 60 * 1000, // 15 minutos
  5, // 5 intentos de login por IP
  'Demasiados intentos de autenticación, intenta en 15 minutos'
);

const generalLimiter = createRateLimit(
  15 * 60 * 1000, // 15 minutos
  100, // 100 requests generales por IP
  'Demasiadas solicitudes, intenta más tarde'
);

const strictLimiter = createRateLimit(
  15 * 60 * 1000, // 15 minutos
  10, // Solo 10 requests para operaciones críticas
  'Límite de operaciones críticas alcanzado'
);

const uploadLimiter = createRateLimit(
  60 * 60 * 1000, // 1 hora
  20, // 20 uploads por hora
  'Límite de subidas alcanzado, intenta en una hora'
);

// ✅ APLICAR RATE LIMITS POR RUTAS
app.use('/api/v1/auth/login', authLimiter);
app.use('/api/v1/auth/register', authLimiter);
app.use('/api/v1/auth/forgot-password', authLimiter);
app.use('/api/v1/admin/login', authLimiter);

// Rate limit más estricto para operaciones admin
app.use('/api/v1/admin', strictLimiter);

// Rate limit para uploads y exports
app.use('/api/v1/admin/export', uploadLimiter);
app.use('/api/v1/upload', uploadLimiter);

// Rate limit general para todas las demás rutas
app.use('/api', generalLimiter);

// ✅ MIDDLEWARE PARA LOGS DE REQUEST EN PRODUCCIÓN
if (process.env.NODE_ENV === 'production') {
  app.use((req, res, next) => {
    const start = Date.now();
    
    res.on('finish', () => {
      const duration = Date.now() - start;
      
      // Solo loggear requests lentos o errores
      if (duration > 1000 || res.statusCode >= 400) {
        console.log(`🐌 Slow/Error request: ${req.method} ${req.path} - ${res.statusCode} - ${duration}ms - ${req.ip}`);
      }
    });
    
    next();
  });
}

// ✅ HEALTH CHECK ENDPOINT (ANTES DE LAS RUTAS PRINCIPALES)
app.get('/health', (req, res) => {
  res.json({
    success: true,
    status: 'healthy',
    timestamp: new Date().toISOString(),
    uptime: process.uptime(),
    memory: process.memoryUsage(),
    version: process.env.npm_package_version || '1.0.0',
    environment: process.env.NODE_ENV || 'development'
  });
});

app.get('/api/health', (req, res) => {
  res.json({
    success: true,
    message: 'SupervitecApp API is running 🚀',
    timestamp: new Date().toISOString(),
    version: '1.0.0'
  });
});

// ✅ RUTAS PRINCIPALES
app.use('/api/v1', routes);

// ✅ RUTA RAÍZ INFORMATIVA
app.get('/', (req, res) => {
  res.json({
    success: true,
    message: 'SupervitecApp API v1.0 - Sistema de Seguridad y Salud en el Trabajo 🚀',
    documentation: '/api/v1',
    health: '/health',
    version: '1.0.0',
    timestamp: new Date().toISOString(),
    endpoints: {
      auth: '/api/v1/auth',
      movements: '/api/v1/movements',
      admin: '/api/v1/admin',
      users: '/api/v1/users',
      dashboard: '/api/v1/dashboard'
    }
  });
});

// ✅ MIDDLEWARE PARA MANEJAR RUTAS NO ENCONTRADAS
app.use('*', notFound);

// ✅ MIDDLEWARE GLOBAL DE MANEJO DE ERRORES (DEBE IR AL FINAL)
app.use(manejoErrores);

// ✅ MANEJO DE ERRORES NO CAPTURADOS
process.on('unhandledRejection', (err) => {
  console.error('💥 UNHANDLED PROMISE REJECTION:', err);
  if (process.env.NODE_ENV === 'production') {
    // En producción, registrar el error pero no cerrar el proceso inmediatamente
    console.error('🔄 Continuando ejecución en producción...');
  } else {
    // En desarrollo, cerrar el proceso
    process.exit(1);
  }
});

process.on('uncaughtException', (err) => {
  console.error('💥 UNCAUGHT EXCEPTION:', err);
  console.error('📴 Cerrando aplicación...');
  process.exit(1);
});

// ✅ GRACEFUL SHUTDOWN
process.on('SIGTERM', () => {
  console.log('📴 SIGTERM recibido, cerrando servidor graciosamente...');
  process.exit(0);
});

process.on('SIGINT', () => {
  console.log('📴 SIGINT recibido, cerrando servidor graciosamente...');
  process.exit(0);
});

module.exports = app;<|MERGE_RESOLUTION|>--- conflicted
+++ resolved
@@ -80,16 +80,11 @@
   origin: function (origin, callback) {
     // Lista de dominios permitidos
     const allowedOrigins = [
-      'http://localhost:3000',      // Desarrollo React
-<<<<<<< HEAD
+      'http://192.168.1.2:3000',      // Desarrollo React
       'http://localhost:3000',      // Desarrollo alternativo
-=======
-      'http://localhost:5000',      // Desarrollo alternativo
->>>>>>> 17bbbe4e
       'http://localhost:8081',     // Expo web
-      'https://supervitec-app.netlify.app',   // Frontend en Netlify
       'https://back-end-fjnh.onrender.com/api/v1',    // Frontend en Vercel
-      'https://www.supervitecapp.com',        // Dominio personalizado
+      'https://back-end-fjnh.onrender.com',        // Dominio personalizado
       'https://back-end-fjnh.onrender.com',            // Dominio sin www
       process.env.FRONTEND_URL,               // URL del frontend desde ENV
     ].filter(Boolean); // Remover valores undefined/null
